--- conflicted
+++ resolved
@@ -86,10 +86,8 @@
         _erc20L1Usdc = IERC20(_l1Usdc);
         _erc20L2Usdc = IERC20(_l2Usdc);
         _erc20L2Wusdc = IERC20(_l2Wusdc);
-<<<<<<< HEAD
-=======
+        
         _owner = vm.addr(8);
->>>>>>> cbbcc9d1
         _alice = vm.addr(1);
         _bob = vm.addr(2);
 
